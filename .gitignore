--- conflicted
+++ resolved
@@ -125,7 +125,7 @@
 env/
 venv/
 ENV/
-<<<<<<< HEAD
+VENV/
 env.bak/
 venv.bak/
 
@@ -179,16 +179,10 @@
 
 # Ignore slurm files on Euler Cluster
 slurm-*.out
-=======
-VENV/
 
 # Data output and log files
 *.pdf
 out/
 log/
 logs/
-output/
-
-# VSCODE
-.vscode/
->>>>>>> db53fa18
+output/